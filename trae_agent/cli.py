--- conflicted
+++ resolved
@@ -122,10 +122,6 @@
     else:
         working_dir = os.getcwd()
 
-<<<<<<< HEAD
-    # config的类型是Configure类的实例，并且其是经过对闯入的参数更新之后的
-    # 按照一定的优先级进行更新之后的，CLI > ENV > Config > Default
-=======
     # Ensure working directory is an absolute path
     if not Path(working_dir).is_absolute():
         console.print(
@@ -133,7 +129,8 @@
         )
         sys.exit(1)
 
->>>>>>> 58572580
+    # config的类型是Configure类的实例，并且其是经过对闯入的参数更新之后的
+    # 按照一定的优先级进行更新之后的，CLI > ENV > Config > Default
     config = load_config(config_file, provider, model, model_base_url, api_key, max_steps)
 
     # Create agent
