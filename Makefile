.PHONY: help uv-venv uv-sync install-dev uv-pre-commit uv-test test pre-commit fix-format pre-commit-install pre-commit-run clean

# Default target
help:
	@echo "Available commands:"
	@echo "  install-dev        - Create venv and install all dependencies (recommended for development)"
	@echo "  uv-venv           - Create a Python virtual environment using uv"
	@echo "  uv-sync           - Install all dependencies (including test/evaluation) using uv"
	@echo "  uv-test           - Run all tests (via uv, skips some external service tests)"
	@echo "  test              - Run all tests (skips some external service tests)"
	@echo "  uv-pre-commit     - Run pre-commit hooks on all files (via uv)"
	@echo "  pre-commit-install- Install pre-commit hooks"
	@echo "  pre-commit-run    - Run pre-commit hooks on all files"
	@echo "  pre-commit        - Install and run pre-commit hooks on all files"
	@echo "  fix-format        - Fix formatting errors"
	@echo "  clean             - Clean up build artifacts and cache"

# Installation commands
uv-venv:
	uv venv
<<<<<<< HEAD
install:
	uv pip install -e . -i https://pypi.mirrors.ustc.edu.cn/simple/

install-test:
	uv pip install -e ".[test]"

install-dev:
	uv pip install -e ".[test,evaluation]"

uv-sync:
	uv sync --all-extras -i https://pypi.mirrors.ustc.edu.cn/simple/
=======
uv-sync:
	uv sync --all-extras
install-dev: uv-venv uv-sync
>>>>>>> a7981f9d

# Pre-commit commands
uv-pre-commit:
	uv run pre-commit run --all-files

pre-commit-install:
	pre-commit install
pre-commit-run:
	pre-commit run --all-files
pre-commit: pre-commit-install pre-commit-run

# fix formatting error
fix-format:
	ruff format .
	ruff check --fix .

# Testing commands
uv-test:
	SKIP_OLLAMA_TEST=true SKIP_OPENROUTER_TEST=true SKIP_GOOGLE_TEST=true uv run pytest tests/ -v --tb=short --continue-on-collection-errors
test:
	SKIP_OLLAMA_TEST=true SKIP_OPENROUTER_TEST=true SKIP_GOOGLE_TEST=true pytest

# Clean up
clean:
	rm -rf build/
	rm -rf dist/
	rm -rf *.egg-info/
	rm -rf .pytest_cache/
	rm -rf .coverage
	rm -rf htmlcov/
	rm -rf .mypy_cache/
	rm -rf .ruff_cache/
	find . -type d -name __pycache__ -exec rm -rf {} +
	find . -name "*.pyc" -delete<|MERGE_RESOLUTION|>--- conflicted
+++ resolved
@@ -18,7 +18,6 @@
 # Installation commands
 uv-venv:
 	uv venv
-<<<<<<< HEAD
 install:
 	uv pip install -e . -i https://pypi.mirrors.ustc.edu.cn/simple/
 
@@ -30,11 +29,6 @@
 
 uv-sync:
 	uv sync --all-extras -i https://pypi.mirrors.ustc.edu.cn/simple/
-=======
-uv-sync:
-	uv sync --all-extras
-install-dev: uv-venv uv-sync
->>>>>>> a7981f9d
 
 # Pre-commit commands
 uv-pre-commit:
