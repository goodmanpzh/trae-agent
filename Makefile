.PHONY: help install install-test install-dev test test-cov test-watch pre-commit pre-commit-install pre-commit-run lint format type-check clean

# Default target
help:
	@echo "Available commands:"
	@echo "  install         - Install the package in development mode"
	@echo "  install-test    - Install test dependencies"
	@echo "  install-dev     - Install all dependencies including test and evaluation"
	@echo "  test            - Run tests (skips external service tests)"
	@echo "  pre-commit      - Run pre-commit hooks on all files"
	@echo "  pre-commit-install - Install pre-commit hooks"
	@echo "  pre-commit-run  - Run pre-commit hooks on changed files"
	@echo "  clean           - Clean up build artifacts and cache"

# Installation commands
<<<<<<< HEAD
install:
	uv pip install -e . -i https://pypi.mirrors.ustc.edu.cn/simple/

install-test:
	uv pip install -e ".[test]"

install-dev:
	uv pip install -e ".[test,evaluation]"
=======
uv-venv:
	uv venv
>>>>>>> 7307f60f

uv-sync:
	uv sync --all-extras

uv-pre-commit:
	uv run pre-commit run --all-files

uv-test:
	SKIP_OLLAMA_TEST=true SKIP_OPENROUTER_TEST=true SKIP_GOOGLE_TEST=true uv run pytest tests/ -v --tb=short --continue-on-collection-errors

# Testing commands
test:
	SKIP_OLLAMA_TEST=true SKIP_OPENROUTER_TEST=true SKIP_GOOGLE_TEST=true pytest

# Pre-commit commands
pre-commit: pre-commit-install pre-commit-run

pre-commit-install:
	pre-commit install

pre-commit-run:
	pre-commit run --all-files

# Clean up
clean:
	rm -rf build/
	rm -rf dist/
	rm -rf *.egg-info/
	rm -rf .pytest_cache/
	rm -rf .coverage
	rm -rf htmlcov/
	rm -rf .mypy_cache/
	rm -rf .ruff_cache/
	find . -type d -name __pycache__ -exec rm -rf {} +
	find . -name "*.pyc" -delete<|MERGE_RESOLUTION|>--- conflicted
+++ resolved
@@ -13,7 +13,8 @@
 	@echo "  clean           - Clean up build artifacts and cache"
 
 # Installation commands
-<<<<<<< HEAD
+uv-venv:
+	uv venv
 install:
 	uv pip install -e . -i https://pypi.mirrors.ustc.edu.cn/simple/
 
@@ -22,10 +23,6 @@
 
 install-dev:
 	uv pip install -e ".[test,evaluation]"
-=======
-uv-venv:
-	uv venv
->>>>>>> 7307f60f
 
 uv-sync:
 	uv sync --all-extras
